init:
- git config --global core.autocrlf true
environment:
  AUTOBAHN_SUITES_LOG: 1
  global:
    DOTNET_SKIP_FIRST_TIME_EXPERIENCE: true
    DOTNET_CLI_TELEMETRY_OPTOUT: 1
    ASPNETCORE_WSTEST_PATH: "$(APPVEYOR_BUILD_FOLDER)/vendor/virtualenv/Scripts/wstest.exe"
cache:
  - vendor\VCForPython27.msi
branches:
  only:
<<<<<<< HEAD
    - master
    - /release\/.*/
    - dev
    - /^(.*\/)?ci-.*$/
install:
  - ps: .\build\setup-wstest.ps1
=======
  - dev
  - /^release\/.*$/
  - /^(.*\/)?ci-.*$/
>>>>>>> f173f3f0
build_script:
- ps: .\run.ps1 default-build
clone_depth: 1
test: 'off'
deploy: 'off'
os: Visual Studio 2017<|MERGE_RESOLUTION|>--- conflicted
+++ resolved
@@ -5,23 +5,16 @@
   global:
     DOTNET_SKIP_FIRST_TIME_EXPERIENCE: true
     DOTNET_CLI_TELEMETRY_OPTOUT: 1
-    ASPNETCORE_WSTEST_PATH: "$(APPVEYOR_BUILD_FOLDER)/vendor/virtualenv/Scripts/wstest.exe"
+    ASPNETCORE_WSTEST_PATH: $(APPVEYOR_BUILD_FOLDER)/vendor/virtualenv/Scripts/wstest.exe
 cache:
-  - vendor\VCForPython27.msi
+- vendor\VCForPython27.msi
 branches:
   only:
-<<<<<<< HEAD
-    - master
-    - /release\/.*/
-    - dev
-    - /^(.*\/)?ci-.*$/
-install:
-  - ps: .\build\setup-wstest.ps1
-=======
   - dev
   - /^release\/.*$/
   - /^(.*\/)?ci-.*$/
->>>>>>> f173f3f0
+install:
+- ps: .\build\setup-wstest.ps1
 build_script:
 - ps: .\run.ps1 default-build
 clone_depth: 1
