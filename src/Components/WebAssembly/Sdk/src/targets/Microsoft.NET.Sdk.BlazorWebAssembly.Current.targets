<!--
***********************************************************************************************
Microsoft.NET.Sdk.BlazorWebAssembly.targets

WARNING:  DO NOT MODIFY this file unless you are knowledgeable about MSBuild and have
          created a backup copy.  Incorrect changes to this file will make it
          impossible to load or build your projects from the command-line or the IDE.

Copyright (c) .NET Foundation. All rights reserved.
***********************************************************************************************
-->
<Project ToolsVersion="14.0">

  <PropertyGroup>
    <EnableDefaultContentItems Condition=" '$(EnableDefaultContentItems)' == '' ">true</EnableDefaultContentItems>
  </PropertyGroup>

  <Import Sdk="Microsoft.NET.Sdk.Razor" Project="Sdk.targets" />
  <Import Sdk="Microsoft.NET.Sdk.Web.ProjectSystem" Project="Sdk.targets" />
  <Import Sdk="Microsoft.NET.Sdk.Publish" Project="Sdk.targets" />

  <!--
    Targets supporting Razor MSBuild integration. Contain support for generating C# code using Razor
    and including the generated code in the project lifecycle, including compiling, publishing and producing
    nuget packages.
  -->

  <!--
    This is a hook to import a set of targets before the Blazor targets. By default this is unused.
  -->
  <Import Project="$(CustomBeforeBlazorWebAssemblySdkTargets)" Condition="'$(CustomBeforeBlazorWebAssemblySdkTargets)' != '' and Exists('$(CustomBeforeBlazorWebAssemblySdkTargets)')"/>

  <PropertyGroup>
    <!-- Paths to tools, tasks, and extensions are calculated relative to the BlazorWebAssemblySdkDirectoryRoot. This can be modified to test a local build. -->
    <BlazorWebAssemblySdkDirectoryRoot Condition="'$(BlazorWebAssemblySdkDirectoryRoot)'==''">$(MSBuildThisFileDirectory)..\</BlazorWebAssemblySdkDirectoryRoot>
    <_BlazorWebAssemblySdkTasksTFM Condition=" '$(MSBuildRuntimeType)' == 'Core'">net5.0</_BlazorWebAssemblySdkTasksTFM>
    <_BlazorWebAssemblySdkTasksTFM Condition=" '$(MSBuildRuntimeType)' != 'Core'">net46</_BlazorWebAssemblySdkTasksTFM>
    <_BlazorWebAssemblySdkTasksAssembly>$(BlazorWebAssemblySdkDirectoryRoot)tasks\$(_BlazorWebAssemblySdkTasksTFM)\Microsoft.NET.Sdk.BlazorWebAssembly.Tasks.dll</_BlazorWebAssemblySdkTasksAssembly>
    <_BlazorWebAssemblySdkToolAssembly>$(BlazorWebAssemblySdkDirectoryRoot)tools\net5.0\Microsoft.NET.Sdk.BlazorWebAssembly.Tools.dll</_BlazorWebAssemblySdkToolAssembly>
  </PropertyGroup>

  <UsingTask TaskName="Microsoft.NET.Sdk.BlazorWebAssembly.GenerateBlazorWebAssemblyBootJson" AssemblyFile="$(_BlazorWebAssemblySdkTasksAssembly)" />
  <UsingTask TaskName="Microsoft.NET.Sdk.BlazorWebAssembly.BlazorWriteSatelliteAssemblyFile" AssemblyFile="$(_BlazorWebAssemblySdkTasksAssembly)" />
  <UsingTask TaskName="Microsoft.NET.Sdk.BlazorWebAssembly.BlazorReadSatelliteAssemblyFile" AssemblyFile="$(_BlazorWebAssemblySdkTasksAssembly)" />
  <UsingTask TaskName="Microsoft.NET.Sdk.BlazorWebAssembly.BrotliCompress" AssemblyFile="$(_BlazorWebAssemblySdkTasksAssembly)" />
  <UsingTask TaskName="Microsoft.NET.Sdk.BlazorWebAssembly.GzipCompress" AssemblyFile="$(_BlazorWebAssemblySdkTasksAssembly)" />
  <UsingTask TaskName="Microsoft.NET.Sdk.BlazorWebAssembly.CreateBlazorTrimmerRootDescriptorFile" AssemblyFile="$(_BlazorWebAssemblySdkTasksAssembly)" />

  <PropertyGroup>
    <SelfContained>true</SelfContained>
    <CopyLocalLockFileAssemblies>true</CopyLocalLockFileAssemblies>

    <!-- Trimmer defaults -->
    <PublishTrimmed Condition="'$(PublishTrimmed)' == ''">true</PublishTrimmed>
    <TrimMode Condition="'$(TrimMode)' == ''">link</TrimMode>
    <TrimmerRemoveSymbols Condition="'$(TrimmerRemoveSymbols)' == ''">false</TrimmerRemoveSymbols>

    <!-- Runtime feature defaults to trim unnecessary code -->
    <EventSourceSupport Condition="'$(EventSourceSupport)' == ''">false</EventSourceSupport>
    <UseSystemResourceKeys Condition="'$(UseSystemResourceKeys)' == ''">true</UseSystemResourceKeys>
    <EnableUnsafeUTF7Encoding Condition="'$(EnableUnsafeUTF7Encoding)' == ''">false</EnableUnsafeUTF7Encoding>
    <HttpActivityPropagationSupport Condition="'$(HttpActivityPropagationSupport)' == ''">false</HttpActivityPropagationSupport>
    <DebuggerSupport Condition="'$(DebuggerSupport)' == '' and '$(Configuration)' != 'Debug'">false</DebuggerSupport>

    <StaticWebAssetBasePath Condition="'$(StaticWebAssetBasePath)' == ''">/</StaticWebAssetBasePath>
    <BlazorCacheBootResources Condition="'$(BlazorCacheBootResources)' == ''">true</BlazorCacheBootResources>

    <!-- Turn off parts of the build that do not apply to WASM projects -->
    <GenerateDependencyFile>false</GenerateDependencyFile>
    <GenerateRuntimeConfigurationFiles>false</GenerateRuntimeConfigurationFiles>
    <PreserveCompilationContext>false</PreserveCompilationContext>
    <PreserveCompilationReferences>false</PreserveCompilationReferences>
    <IsWebConfigTransformDisabled>true</IsWebConfigTransformDisabled>

    <!-- Internal properties -->
    <_BlazorOutputPath>wwwroot\_framework\</_BlazorOutputPath>

  </PropertyGroup>

  <ItemGroup>
    <!-- Configuration for the platform compatibility analyzer. See https://github.com/dotnet/designs/blob/master/accepted/2020/platform-exclusion/platform-exclusion.md#build-configuration-for-platforms -->
    <SupportedPlatform Remove="@(SupportedPlatform)" />
    <SupportedPlatform Include="browser" />
  </ItemGroup>

  <Import Project="Microsoft.NET.Sdk.BlazorWebAssembly.ServiceWorkerAssetsManifest.targets" Condition="'$(ServiceWorkerAssetsManifest)' != ''" />

  <Target Name="_ScrambleDotnetJsFileName" AfterTargets="ResolveRuntimePackAssets">
    <!--
      We want the dotnet.js file output to have a version to better work with caching. We'll append the runtime version to the file name as soon as file has been discovered.
    -->
    <PropertyGroup>
      <_DotNetJsVersion>$(BundledNETCoreAppPackageVersion)</_DotNetJsVersion>
      <_DotNetJsVersion Condition="'$(RuntimeFrameworkVersion)' != ''">$(RuntimeFrameworkVersion)</_DotNetJsVersion>
      <_BlazorDotnetJsFileName>dotnet.$(_DotNetJsVersion).js</_BlazorDotnetJsFileName>
      <_BlazorDotNetJsFilePath>$(IntermediateOutputPath)$(_BlazorDotnetJsFileName)</_BlazorDotNetJsFilePath>
    </PropertyGroup>

    <ItemGroup>
      <_DotNetJsItem Include="@(ReferenceCopyLocalPaths)" Condition="'%(ReferenceCopyLocalPaths.DestinationSubPath)' == 'dotnet.js' AND '%(ReferenceCopyLocalPaths.AssetType)' == 'native'" />
    </ItemGroup>

    <Copy
      SourceFiles="@(_DotNetJsItem)"
      DestinationFiles="$(_BlazorDotNetJsFilePath)"
      SkipUnchangedFiles="true"
      OverwriteReadOnlyFiles="$(OverwriteReadOnlyFiles)" />

    <ItemGroup Condition="'@(_DotNetJsItem->Count())' != '0'">
      <ReferenceCopyLocalPaths
        Include="$(_BlazorDotNetJsFilePath)"
        AssetType="native"
        CopyLocal="true"
        DestinationSubPath="$(_BlazorDotnetJsFileName)" />

      <ReferenceCopyLocalPaths Remove="@(_DotNetJsItem)" />
    </ItemGroup>
  </Target>

  <Target Name="_ResolveBlazorWasmOutputs" DependsOnTargets="ResolveReferences;PrepareResourceNames;ComputeIntermediateSatelliteAssemblies">
    <!--
      Calculates the outputs and the paths for Blazor WASM. This target is invoked frequently and should perform minimal work.
    -->

    <PropertyGroup>
      <_BlazorSatelliteAssemblyCacheFile>$(IntermediateOutputPath)blazor.satelliteasm.props</_BlazorSatelliteAssemblyCacheFile>
      <!-- Workaround for https://github.com/dotnet/sdk/issues/12114-->
      <PublishDir Condition="'$(AppendRuntimeIdentifierToOutputPath)' != 'true' AND '$(PublishDir)' == '$(OutputPath)$(RuntimeIdentifier)\$(PublishDirName)\'">$(OutputPath)$(PublishDirName)\</PublishDir>

      <_BlazorWebAssemblyLoadAllGlobalizationData>$(BlazorWebAssemblyLoadAllGlobalizationData)</_BlazorWebAssemblyLoadAllGlobalizationData>
      <_BlazorWebAssemblyLoadAllGlobalizationData Condition="'$(_BlazorWebAssemblyLoadAllGlobalizationData)' == ''">false</_BlazorWebAssemblyLoadAllGlobalizationData>
    </PropertyGroup>

    <ItemGroup>
      <_BlazorJSFile Include="$(BlazorWebAssemblyJSPath)" />
      <_BlazorJSFile Include="$(BlazorWebAssemblyJSMapPath)" Condition="Exists('$(BlazorWebAssemblyJSMapPath)')" />

      <_BlazorConfigFile Include="wwwroot\appsettings*.json" />

      <!-- Clear out temporary build artifacts that the runtime packages -->
      <ReferenceCopyLocalPaths Remove="@(ReferenceCopyLocalPaths)" Condition="'%(ReferenceCopyLocalPaths.Extension)' == '.a'" />

      <ReferenceCopyLocalPaths Remove="@(ReferenceCopyLocalPaths)"
        Condition="'$(BlazorEnableTimeZoneSupport)' == 'false' AND '%(ReferenceCopyLocalPaths.FileName)%(ReferenceCopyLocalPaths.Extension)' == 'dotnet.timezones.blat'" />

      <ReferenceCopyLocalPaths Remove="@(ReferenceCopyLocalPaths)"
        Condition="'$(InvariantGlobalization)' == 'true' AND '%(ReferenceCopyLocalPaths.Extension)' == '.dat' AND $([System.String]::Copy('%(ReferenceCopyLocalPaths.FileName)').StartsWith('icudt'))" />

      <!--
        ReferenceCopyLocalPaths includes satellite assemblies from referenced projects but are inexpicably missing
        any metadata that might allow them to be differentiated. We'll explicitly add those
        to _BlazorOutputWithTargetPath so that satellite assemblies from packages, the current project and referenced project
        are all treated the same.
       -->

      <_BlazorCopyLocalPath
        Include="@(ReferenceCopyLocalPaths)"
        Exclude="@(ReferenceSatellitePaths)"/>

      <_BlazorCopyLocalPath Include="@(IntermediateSatelliteAssembliesWithTargetPath)">
        <DestinationSubDirectory>%(IntermediateSatelliteAssembliesWithTargetPath.Culture)\</DestinationSubDirectory>
      </_BlazorCopyLocalPath>

      <_BlazorOutputWithTargetPath Include="
          @(_BlazorCopyLocalPath);
          @(IntermediateAssembly);
          @(_DebugSymbolsIntermediatePath);
          @(_BlazorJSFile)" />

      <_BlazorOutputWithTargetPath Include="@(ReferenceSatellitePaths)">
        <Culture>$([System.String]::Copy('%(ReferenceSatellitePaths.DestinationSubDirectory)').Trim('\').Trim('/'))</Culture>
      </_BlazorOutputWithTargetPath>
    </ItemGroup>

    <!--
      BuildingProject=false is typically set for referenced projects when building inside VisualStudio.

      When building with BuildingProject=false, satellite assemblies do not get resolved (the ones for the current project and the one for
      referenced project). Satellite assemblies from packages get resolved.
      To workaround this, we'll cache metadata during a regular build, and rehydrate from it when BuildingProject=false.
    -->
    <BlazorReadSatelliteAssemblyFile
        ReadFile="$(_BlazorSatelliteAssemblyCacheFile)"
        Condition="'$(BuildingProject)' != 'true' AND EXISTS('$(_BlazorSatelliteAssemblyCacheFile)')">
      <Output TaskParameter="SatelliteAssembly" ItemName="_BlazorReadSatelliteAssembly" />
    </BlazorReadSatelliteAssemblyFile>

    <ItemGroup>
      <!-- We've imported a previously Cacheed file. Let's turn in to a _BlazorOutputWithTargetPath -->
      <_BlazorOutputWithTargetPath
        Include="@(_BlazorReadSatelliteAssembly)"
        Exclude="@(_BlazorOutputWithTargetPath)"
        Condition="'@(_BlazorReadSatelliteAssembly->Count())' != '0'" />

      <!-- Calculate the target path -->
      <_BlazorOutputWithTargetPath
        TargetPath="$(_BlazorOutputPath)%(_BlazorOutputWithTargetPath.DestinationSubDirectory)%(FileName)%(Extension)"
        Condition="'%(__BlazorOutputWithTargetPath.TargetPath)' == ''" />
    </ItemGroup>
  </Target>

  <Target Name="_ProcessBlazorWasmOutputs" DependsOnTargets="_ResolveBlazorWasmOutputs">
    <PropertyGroup>
      <_BlazorBuildGZipCompressDirectory>$(IntermediateOutputPath)build-gz\</_BlazorBuildGZipCompressDirectory>
    </PropertyGroup>

    <!--
      Compress referenced binaries using GZip during build. This skips files such as the project's assemblies
      that change from build to build. Runtime assets contribute to the bulk of the download size. Compressing it
      has the most benefit while avoiding any ongoing costs to the dev inner loop.
    -->
    <ItemGroup>
      <_GzipFileToCompressForBuild
        Include="@(ReferenceCopyLocalPaths)"
        RelativePath="$(_BlazorOutputPath)%(ReferenceCopyLocalPaths.DestinationSubDirectory)%(FileName)%(Extension)"
        Condition="'%(Extension)' == '.dll' or '%(ReferenceCopyLocalPaths.AssetType)' == 'native'" />
    </ItemGroup>

    <GZipCompress
      FilesToCompress="@(_GzipFileToCompressForBuild)"
      OutputDirectory="$(_BlazorBuildGZipCompressDirectory)">

      <Output TaskParameter="CompressedFiles" ItemName="_BlazorBuildGZipCompressedFile" />
      <Output TaskParameter="CompressedFiles" ItemName="FileWrites" />
    </GZipCompress>

    <ItemGroup>
      <_BlazorWriteSatelliteAssembly Include="@(_BlazorOutputWithTargetPath->HasMetadata('Culture'))" />

      <!-- Retarget ReferenceCopyLocalPaths to copy to the wwwroot directory -->
      <ReferenceCopyLocalPaths DestinationSubDirectory="$(_BlazorOutputPath)%(ReferenceCopyLocalPaths.DestinationSubDirectory)" />
    </ItemGroup>

    <!-- A missing blazor.webassembly.js is our packaging error. Produce an error so it's discovered early. -->
    <Error
      Text="Unable to find BlazorWebAssembly JS files. This usually indicates a packaging error."
      Code="RAZORSDK1007"
      Condition="'@(_BlazorJSFile->Count())' == '0'" />

    <!--
      When building with BuildingProject=false, satellite assemblies do not get resolved (the ones for the current project and the one for
      referenced project). BuildingProject=false is typically set for referenced projects when building inside VisualStudio.
      To workaround this, we'll cache metadata during a regular build, and rehydrate from it when BuildingProject=false.
    -->

    <BlazorWriteSatelliteAssemblyFile
      SatelliteAssembly="@(_BlazorWriteSatelliteAssembly)"
      WriteFile="$(_BlazorSatelliteAssemblyCacheFile)"
      Condition="'$(BuildingProject)' == 'true' AND '@(_BlazorWriteSatelliteAssembly->Count())' != '0'" />

    <Delete
      Files="$(_BlazorSatelliteAssemblyCacheFile)"
      Condition="'$(BuildingProject)' == 'true' AND '@(_BlazorWriteSatelliteAssembly->Count())' == '0' and EXISTS('$(_BlazorSatelliteAssemblyCacheFile)')" />

    <ItemGroup>
      <FileWrites Include="$(_BlazorSatelliteAssemblyCacheFile)" Condition="Exists('$(_BlazorSatelliteAssemblyCacheFile)')" />
    </ItemGroup>

    <GetFileHash Files="@(_BlazorOutputWithTargetPath)" Algorithm="SHA256" HashEncoding="base64">
      <Output TaskParameter="Items" ItemName="_BlazorOutputWithHash" />
    </GetFileHash>
  </Target>

  <PropertyGroup>
    <PrepareForRunDependsOn>
      _BlazorWasmPrepareForRun;
      $(PrepareForRunDependsOn)
    </PrepareForRunDependsOn>

    <GetCurrentProjectStaticWebAssetsDependsOn>
      $(GetCurrentProjectStaticWebAssetsDependsOn);
      _BlazorWasmReplaceBundle;
      _BlazorWasmPrepareForRun;
    </GetCurrentProjectStaticWebAssetsDependsOn>
  </PropertyGroup>

  <Target Name="_BlazorWasmReplaceBundle">
    <ItemGroup>
      <StaticWebAsset Include="@(_AppBundleStaticWebAsset)" />
      <Staticwebasset Remove="@(_ProjectBundleStaticWebAsset)" />
    </ItemGroup>
  </Target>

  <Target Name="_BlazorWasmPrepareForRun" DependsOnTargets="_ProcessBlazorWasmOutputs" BeforeTargets="_RazorPrepareForRun" AfterTargets="GetCurrentProjectStaticWebAssets">
    <PropertyGroup>
      <_BlazorBuildBootJsonPath>$(IntermediateOutputPath)blazor.boot.json</_BlazorBuildBootJsonPath>
<<<<<<< HEAD
      <_BlazorOutputContent>@(_BlazorOutputWithHash)</_BlazorOutputContent>
=======
      <_BlazorWebAssemblyLoadAllGlobalizationData Condition="'$(BlazorWebAssemblyLoadAllGlobalizationData)' == ''">false</_BlazorWebAssemblyLoadAllGlobalizationData>
>>>>>>> 17e04b70
    </PropertyGroup>

    <Error
      Text="Unable to find %(BlazorWebAssemblyLazyLoad.Identity) to be lazy loaded later. Confirm that project or package references are included and the reference is used in the project."
      Code="BLAZORSDK1001"
      Condition="'@(BlazorWebAssemblyLazyLoad)' != '' And !($([System.String]::Copy('$(_BlazorOutputContent)').Contains('%(BlazorWebAssemblyLazyLoad.Identity)')))" />

    <GenerateBlazorWebAssemblyBootJson
      AssemblyPath="@(IntermediateAssembly)"
      Resources="@(_BlazorOutputWithHash)"
      DebugBuild="true"
      LinkerEnabled="false"
      CacheBootResources="$(BlazorCacheBootResources)"
      OutputPath="$(_BlazorBuildBootJsonPath)"
      ConfigurationFiles="@(_BlazorConfigFile)"
      LazyLoadedAssemblies="@(BlazorWebAssemblyLazyLoad)"
      InvariantGlobalization="$(InvariantGlobalization)"
      LoadAllICUData="$(_BlazorWebAssemblyLoadAllGlobalizationData)" />

    <ItemGroup>
      <FileWrites Include="$(OutDir)$(_BlazorOutputPath)blazor.boot.json" />
    </ItemGroup>

    <ItemGroup>
      <_BlazorWebAssemblyStaticWebAsset Include="$(_BlazorBuildBootJsonPath)">
        <SourceId>$(PackageId)</SourceId>
        <SourceType></SourceType>
        <ContentRoot>$([MSBuild]::NormalizeDirectory('$(TargetDir)wwwroot\'))</ContentRoot>
        <BasePath>$(StaticWebAssetBasePath)</BasePath>
        <RelativePath>_framework/blazor.boot.json</RelativePath>
        <CopyToPublishDirectory>Never</CopyToPublishDirectory>
      </_BlazorWebAssemblyStaticWebAsset>

      <_BlazorWebAssemblyStaticWebAsset Include="@(_BlazorOutputWithHash)">
        <SourceId>$(PackageId)</SourceId>
        <SourceType></SourceType>
        <ContentRoot>$([MSBuild]::NormalizeDirectory('$(TargetDir)wwwroot\'))</ContentRoot>
        <BasePath>$(StaticWebAssetBasePath)</BasePath>
        <RelativePath>$([System.String]::Copy('%(_BlazorOutputWithHash.TargetPath)').Replace('\','/').Substring(8))</RelativePath>
        <CopyToPublishDirectory>Never</CopyToPublishDirectory>
      </_BlazorWebAssemblyStaticWebAsset>

      <_BlazorWebAssemblyStaticWebAsset Include="@(_BlazorBuildGZipCompressedFile)">
        <SourceId>$(PackageId)</SourceId>
        <SourceType></SourceType>
        <ContentRoot>$([MSBuild]::NormalizeDirectory('$(TargetDir)wwwroot\'))</ContentRoot>
        <BasePath>$(StaticWebAssetBasePath)</BasePath>
        <RelativePath>$([System.String]::Copy('%(_BlazorBuildGZipCompressedFile.RelativePath)').Replace('\','/').Substring(8))</RelativePath>
        <CopyToPublishDirectory>Never</CopyToPublishDirectory>
      </_BlazorWebAssemblyStaticWebAsset>

      <StaticWebAsset Include="@(_BlazorWebAssemblyStaticWebAsset)" />
      <_ExternalStaticWebAsset Include="@(_BlazorWebAssemblyStaticWebAsset)" SourceType="Generated" />
    </ItemGroup>
  </Target>

  <!-- Mimics the behavior of CopyFilesToOutputDirectory. We simply copy relevant build outputs to the wwwroot directory -->
  <Target Name="_BlazorCopyFilesToOutputDirectory" AfterTargets="CopyFilesToOutputDirectory">
    <Copy
        SourceFiles="@(IntermediateAssembly)"
        DestinationFolder="$(OutDir)$(_BlazorOutputPath)"
        SkipUnchangedFiles="$(SkipCopyUnchangedFiles)"
        OverwriteReadOnlyFiles="$(OverwriteReadOnlyFiles)"
        Retries="$(CopyRetryCount)"
        RetryDelayMilliseconds="$(CopyRetryDelayMilliseconds)"
        UseHardlinksIfPossible="$(CreateHardLinksForCopyFilesToOutputDirectoryIfPossible)"
        UseSymboliclinksIfPossible="$(CreateSymbolicLinksForCopyFilesToOutputDirectoryIfPossible)"
        ErrorIfLinkFails="$(ErrorIfLinkFailsForCopyFilesToOutputDirectory)"
        Condition="'$(CopyBuildOutputToOutputDirectory)' == 'true' and '$(SkipCopyBuildProduct)' != 'true'">

      <Output TaskParameter="DestinationFiles" ItemName="FileWrites"/>
    </Copy>

    <Message Importance="High" Text="$(MSBuildProjectName) (Blazor output) -&gt; $(TargetDir)wwwroot" Condition="'$(CopyBuildOutputToOutputDirectory)' == 'true' and '$(SkipCopyBuildProduct)'!='true'" />

    <Copy
        SourceFiles="@(_DebugSymbolsIntermediatePath)"
        DestinationFolder="$(OutDir)$(_BlazorOutputPath)"
        SkipUnchangedFiles="$(SkipCopyUnchangedFiles)"
        OverwriteReadOnlyFiles="$(OverwriteReadOnlyFiles)"
        Retries="$(CopyRetryCount)"
        RetryDelayMilliseconds="$(CopyRetryDelayMilliseconds)"
        UseHardlinksIfPossible="$(CreateHardLinksForCopyFilesToOutputDirectoryIfPossible)"
        UseSymboliclinksIfPossible="$(CreateSymbolicLinksForCopyFilesToOutputDirectoryIfPossible)"
        ErrorIfLinkFails="$(ErrorIfLinkFailsForCopyFilesToOutputDirectory)"
        Condition="'$(_DebugSymbolsProduced)'=='true' and '$(SkipCopyingSymbolsToOutputDirectory)' != 'true' and '$(CopyOutputSymbolsToOutputDirectory)'=='true'">

      <Output TaskParameter="DestinationFiles" ItemName="FileWrites"/>
    </Copy>

    <Copy
        SourceFiles="@(IntermediateSatelliteAssembliesWithTargetPath)"
        DestinationFiles="@(IntermediateSatelliteAssembliesWithTargetPath->'$(OutDir)$(_BlazorOutputPath)%(Culture)\$(TargetName).resources.dll')"
        SkipUnchangedFiles="$(SkipCopyUnchangedFiles)"
        OverwriteReadOnlyFiles="$(OverwriteReadOnlyFiles)"
        Retries="$(CopyRetryCount)"
        RetryDelayMilliseconds="$(CopyRetryDelayMilliseconds)"
        UseHardlinksIfPossible="$(CreateHardLinksForCopyFilesToOutputDirectoryIfPossible)"
        UseSymboliclinksIfPossible="$(CreateSymbolicLinksForCopyFilesToOutputDirectoryIfPossible)"
        ErrorIfLinkFails="$(ErrorIfLinkFailsForCopyFilesToOutputDirectory)"
        Condition="'@(IntermediateSatelliteAssembliesWithTargetPath)' != ''" >

      <Output TaskParameter="DestinationFiles" ItemName="FileWrites"/>
    </Copy>

    <Copy
        SourceFiles="@(_BlazorJSFile);$(_BlazorBuildBootJsonPath)"
        DestinationFolder="$(OutDir)$(_BlazorOutputPath)"
        SkipUnchangedFiles="$(SkipCopyUnchangedFiles)"
        OverwriteReadOnlyFiles="$(OverwriteReadOnlyFiles)"
        Retries="$(CopyRetryCount)"
        RetryDelayMilliseconds="$(CopyRetryDelayMilliseconds)"
        UseHardlinksIfPossible="$(CreateHardLinksForCopyFilesToOutputDirectoryIfPossible)"
        UseSymboliclinksIfPossible="$(CreateSymbolicLinksForCopyFilesToOutputDirectoryIfPossible)"
        ErrorIfLinkFails="$(ErrorIfLinkFailsForCopyFilesToOutputDirectory)">

      <Output TaskParameter="DestinationFiles" ItemName="FileWrites"/>
    </Copy>

    <Copy
        SourceFiles="@(_BlazorBuildGZipCompressedFile)"
        DestinationFiles="@(_BlazorBuildGZipCompressedFile->'$(OutDir)%(RelativePath)')"
        SkipUnchangedFiles="$(SkipCopyUnchangedFiles)"
        OverwriteReadOnlyFiles="$(OverwriteReadOnlyFiles)"
        Retries="$(CopyRetryCount)"
        RetryDelayMilliseconds="$(CopyRetryDelayMilliseconds)"
        UseHardlinksIfPossible="$(CreateHardLinksForCopyFilesToOutputDirectoryIfPossible)"
        UseSymboliclinksIfPossible="$(CreateSymbolicLinksForCopyFilesToOutputDirectoryIfPossible)"
        ErrorIfLinkFails="$(ErrorIfLinkFailsForCopyFilesToOutputDirectory)">

      <Output TaskParameter="DestinationFiles" ItemName="FileWrites"/>
    </Copy>
  </Target>

  <Target Name="_BlazorWasmPrepareForLink" BeforeTargets="PrepareForILLink">
    <PropertyGroup>
      <_BlazorTypeGranularTrimmerDescriptorFile>$(IntermediateOutputPath)typegranularity.trimmerdescriptor.xml</_BlazorTypeGranularTrimmerDescriptorFile>
    </PropertyGroup>

    <ItemGroup>
      <_BlazorTypeGranularAssembly
          Include="@(ManagedAssemblyToLink)"
          Condition="'%(Extension)' == '.dll' AND $([System.String]::Copy('%(Filename)').StartsWith('Microsoft.AspNetCore.'))">
        <Required>false</Required>
        <Preserve>all</Preserve>
      </_BlazorTypeGranularAssembly>

      <ManagedAssemblyToLink
        IsTrimmable="true"
        Condition="'%(Extension)' == '.dll' AND ($([System.String]::Copy('%(Filename)').StartsWith('Microsoft.AspNetCore.')) or $([System.String]::Copy('%(Filename)').StartsWith('Microsoft.Extensions.')))" />
    </ItemGroup>

    <CreateBlazorTrimmerRootDescriptorFile
      Assemblies="@(_BlazorTypeGranularAssembly)"
      TrimmerFile="$(_BlazorTypeGranularTrimmerDescriptorFile)" />

    <ItemGroup>
      <TrimmerRootDescriptor Include="$(_BlazorTypeGranularTrimmerDescriptorFile)" />

      <FileWrites Include="$(_BlazorTypeGranularTrimmerDescriptorFile)" />
    </ItemGroup>
  </Target>

  <Target Name="_ProcessPublishFilesForBlazor" DependsOnTargets="_ResolveBlazorWasmOutputs" AfterTargets="ILLink">

    <!--
      ResolvedFileToPublish.Culture is missing for satellite assemblies from project references.
      Since we need the culture to correctly generate blazor.boot.json, we cross-reference the culture we calculate as part of _ResolveBlazorWasmOutputs
    -->
    <JoinItems Left="@(ResolvedFileToPublish)"
               Right="@(_BlazorOutputWithTargetPath->HasMetadata('Culture'))"
               LeftMetadata="*"
               RightMetadata="Culture"
               ItemSpecToUse="Left">
      <Output TaskParameter="JoinResult" ItemName="_ResolvedSatelliteToPublish" />
    </JoinItems>

    <ItemGroup>
      <ResolvedFileToPublish Remove="@(_ResolvedSatelliteToPublish)" />
      <ResolvedFileToPublish Include="@(_ResolvedSatelliteToPublish)" />

      <ResolvedFileToPublish Remove="@(ResolvedFileToPublish)" Condition="'%(Extension)' == '.a'" />

      <ResolvedFileToPublish Remove="@(ResolvedFileToPublish)"
        Condition="'$(BlazorEnableTimeZoneSupport)' == 'false' AND '%(ResolvedFileToPublish.FileName)%(ResolvedFileToPublish.Extension)' == 'dotnet.timezones.blat'" />

      <ResolvedFileToPublish Remove="@(ResolvedFileToPublish)"
        Condition="'$(InvariantGlobalization)' == 'true' AND '%(ResolvedFileToPublish.Extension)' == '.dat' AND $([System.String]::Copy('%(ResolvedFileToPublish.FileName)').StartsWith('icudt'))" />

      <!-- Remove dotnet.js from publish output -->
      <ResolvedFileToPublish Remove="@(ResolvedFileToPublish)" Condition="'%(ResolvedFileToPublish.RelativePath)' == 'dotnet.js'" />

      <!-- Retarget so that items are published to the wwwroot directory -->
      <ResolvedFileToPublish
        RelativePath="$(_BlazorOutputPath)%(ResolvedFileToPublish.RelativePath)"
        Condition="'%(ResolvedFileToPublish.RelativePath)' != 'web.config' AND !$([System.String]::Copy('%(ResolvedFileToPublish.RelativePath)').Replace('\','/').StartsWith('wwwroot/'))" />

      <!-- Remove pdbs from the publish output -->
      <ResolvedFileToPublish Remove="@(ResolvedFileToPublish)" Condition="'$(CopyOutputSymbolsToPublishDirectory)' != 'true' AND '%(Extension)' == '.pdb'" />
    </ItemGroup>

    <ItemGroup Condition="'@(ResolvedFileToPublish->AnyHaveMetadataValue('RelativePath', 'web.config'))' != 'true'">
      <ResolvedFileToPublish
         Include="$(MSBuildThisFileDirectory)BlazorWasm.web.config"
         ExcludeFromSingleFile="true"
         CopyToPublishDirectory="PreserveNewest"
         RelativePath="web.config" />
    </ItemGroup>

    <!-- Generate the publish boot json -->
    <ItemGroup>
      <_BlazorPublishBootResource
        Include="@(ResolvedFileToPublish)"
        Condition="$([System.String]::Copy('%(RelativePath)').Replace('\','/').StartsWith('wwwroot/_framework')) AND '%(Extension)' != '.a'" />
    </ItemGroup>

    <GetFileHash Files="@(_BlazorPublishBootResource)" Algorithm="SHA256" HashEncoding="base64">
      <Output TaskParameter="Items" ItemName="_BlazorPublishBootResourceWithHash" />
    </GetFileHash>

    <PropertyGroup>
      <_BlazorOutputContent>@(_BlazorPublishBootResourceWithHash)</_BlazorOutputContent>
    </PropertyGroup>
    
    <Error
      Text="Unable to find %(BlazorWebAssemblyLazyLoad.Identity) to be lazy loaded later. Confirm that project or package references are included and the reference is used in the project."
      Code="BLAZORSDK1001"
      Condition="'@(BlazorWebAssemblyLazyLoad)' != '' And !($([System.String]::Copy('$(_BlazorOutputContent)').Contains('%(BlazorWebAssemblyLazyLoad.Identity)')))" />

    <GenerateBlazorWebAssemblyBootJson
      AssemblyPath="@(IntermediateAssembly)"
      Resources="@(_BlazorPublishBootResourceWithHash)"
      DebugBuild="false"
      LinkerEnabled="$(PublishTrimmed)"
      CacheBootResources="$(BlazorCacheBootResources)"
      OutputPath="$(IntermediateOutputPath)blazor.publish.boot.json"
      ConfigurationFiles="@(_BlazorConfigFile)"
      LazyLoadedAssemblies="@(BlazorWebAssemblyLazyLoad)"
      InvariantGlobalization="$(InvariantGlobalization)"
      LoadAllICUData="$(_BlazorWebAssemblyLoadAllGlobalizationData)" />

    <ItemGroup>
      <ResolvedFileToPublish
        Include="$(IntermediateOutputPath)blazor.publish.boot.json"
        RelativePath="$(_BlazorOutputPath)blazor.boot.json" />

      <ResolvedFileToPublish
        Include="@(_BlazorJSFile)"
        RelativePath="$(_BlazorOutputPath)%(FileName)%(Extension)" />
    </ItemGroup>
  </Target>

  <Target Name="_BlazorCompressPublishFiles" AfterTargets="_ProcessPublishFilesForBlazor" Condition="'$(BlazorEnableCompression)' != 'false'">
    <PropertyGroup>
      <_CompressedFileOutputPath>$(IntermediateOutputPath)compress\</_CompressedFileOutputPath>
      <_BlazorWebAssemblyBrotliIncremental>true</_BlazorWebAssemblyBrotliIncremental>
    </PropertyGroup>

    <ItemGroup>
      <_FileToCompress
        Include="@(ResolvedFileToPublish)"
        Condition="$([System.String]::Copy('%(ResolvedFileToPublish.RelativePath)').Replace('\','/').StartsWith('wwwroot/'))" />
    </ItemGroup>

    <Message Text="Compressing Blazor WebAssembly publish artifacts. This may take a while..." Importance="High" />

    <MakeDir Directories="$(_CompressedFileOutputPath)" Condition="!Exists('$(_CompressedFileOutputPath)')" />

    <PropertyGroup Condition="'$(DOTNET_HOST_PATH)' == ''">
      <_DotNetHostDirectory>$(NetCoreRoot)</_DotNetHostDirectory>
      <_DotNetHostFileName>dotnet</_DotNetHostFileName>
      <_DotNetHostFileName Condition="'$(OS)' == 'Windows_NT'">dotnet.exe</_DotNetHostFileName>
    </PropertyGroup>

    <BrotliCompress
      OutputDirectory="$(_CompressedFileOutputPath)"
      FilesToCompress="@(_FileToCompress)"
      CompressionLevel="$(_BlazorBrotliCompressionLevel)"
      SkipIfOutputIsNewer="$(_BlazorWebAssemblyBrotliIncremental)"
      ToolAssembly="$(_BlazorWebAssemblySdkToolAssembly)"
      ToolExe="$(_DotNetHostFileName)"
      ToolPath="$(_DotNetHostDirectory)">

      <Output TaskParameter="CompressedFiles" ItemName="_BrotliCompressedFile" />
      <Output TaskParameter="CompressedFiles" ItemName="FileWrites" />
    </BrotliCompress>

    <GZipCompress
      OutputDirectory="$(_CompressedFileOutputPath)"
      FilesToCompress="@(_FileToCompress)">

      <Output TaskParameter="CompressedFiles" ItemName="_BlazorPublishGZipCompressedFile" />
      <Output TaskParameter="CompressedFiles" ItemName="FileWrites" />
    </GZipCompress>

    <ItemGroup>
      <ResolvedFileToPublish Include="@(_BrotliCompressedFile)" />
      <ResolvedFileToPublish Include="@(_BlazorPublishGZipCompressedFile)" />
    </ItemGroup>
  </Target>

  <Target Name="_SetupPublishSemaphore" BeforeTargets="PrepareForPublish">
    <PropertyGroup>
      <!--
        Add marker that indicates Blazor WASM is doing a publish. This is used to identify when GetCopyToPublishDirectoryItems
        is invoked as a result of a P2P reference.
      -->
      <_PublishingBlazorWasmProject>true</_PublishingBlazorWasmProject>
    </PropertyGroup>
  </Target>

  <Target Name="_GetBlazorWasmFilesForPublishInner"
    DependsOnTargets="_ResolveBlazorWasmOutputs;ComputeFilesToPublish"
    Returns="@(ResolvedFileToPublish)" />

  <Target Name="_GetBlazorWasmFilesForPublish" BeforeTargets="GetCopyToPublishDirectoryItems">
    <MSBuild
      Projects="$(MSBuildProjectFullPath)"
      Targets="_GetBlazorWasmFilesForPublishInner"
      Properties="BuildProjectReferences=false;ResolveAssemblyReferencesFindRelatedSatellites=true;_PublishingBlazorWasmProject=true"
      RemoveProperties="NoBuild;RuntimeIdentifier"
      BuildInParallel="$(BuildInParallel)"
      Condition="'$(_PublishingBlazorWasmProject)' != 'true'">

      <Output TaskParameter="TargetOutputs" ItemName="_ResolvedFileToPublish" />
    </MSBuild>

    <ItemGroup>
      <AllPublishItemsFullPathWithTargetPath Include="@(_ResolvedFileToPublish->'%(FullPath)')">
        <TargetPath>%(RelativePath)</TargetPath>
        <CopyToPublishDirectory>PreserveNewest</CopyToPublishDirectory>
      </AllPublishItemsFullPathWithTargetPath>
    </ItemGroup>
  </Target>

  <Target Name="_BlazorApplyLinkPreferencesToContent" BeforeTargets="AssignTargetPaths;ResolveCurrentProjectStaticWebAssetsInputs;ResolveStaticWebAssetsInputs" Returns="@(Content)">
    <ItemGroup>
      <Content
        Condition="'%(Content.Link)' != '' AND '%(Content.CopyToPublishDirectory)' == '' AND $([System.String]::Copy('%(Content.Link)').Replace('\','/').StartsWith('wwwroot/'))"
        CopyToPublishDirectory="PreserveNewest" />

    </ItemGroup>
  </Target>

  <!--
    This is a hook to import a set of targets after the Blazor WebAssembly targets. By default this is unused.
  -->
  <Import Project="$(CustomAfterBlazorWebAssemblySdkTargets)" Condition="'$(CustomAfterBlazorWebAssemblySdkTargets)' != '' and Exists('$(CustomAfterBlazorWebAssemblySdkTargets)')"/>

</Project><|MERGE_RESOLUTION|>--- conflicted
+++ resolved
@@ -284,11 +284,8 @@
   <Target Name="_BlazorWasmPrepareForRun" DependsOnTargets="_ProcessBlazorWasmOutputs" BeforeTargets="_RazorPrepareForRun" AfterTargets="GetCurrentProjectStaticWebAssets">
     <PropertyGroup>
       <_BlazorBuildBootJsonPath>$(IntermediateOutputPath)blazor.boot.json</_BlazorBuildBootJsonPath>
-<<<<<<< HEAD
       <_BlazorOutputContent>@(_BlazorOutputWithHash)</_BlazorOutputContent>
-=======
       <_BlazorWebAssemblyLoadAllGlobalizationData Condition="'$(BlazorWebAssemblyLoadAllGlobalizationData)' == ''">false</_BlazorWebAssemblyLoadAllGlobalizationData>
->>>>>>> 17e04b70
     </PropertyGroup>
 
     <Error
@@ -512,7 +509,7 @@
     <PropertyGroup>
       <_BlazorOutputContent>@(_BlazorPublishBootResourceWithHash)</_BlazorOutputContent>
     </PropertyGroup>
-    
+
     <Error
       Text="Unable to find %(BlazorWebAssemblyLazyLoad.Identity) to be lazy loaded later. Confirm that project or package references are included and the reference is used in the project."
       Code="BLAZORSDK1001"
