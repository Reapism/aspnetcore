// Copyright (c) .NET Foundation. All rights reserved.
// Licensed under the Apache License, Version 2.0. See License.txt in the project root for license information.

using System;
using System.Linq;
using Xunit;

namespace Microsoft.AspNetCore.Razor.Language.Legacy
{
    public class CSharpSpecialBlockTest : CsHtmlCodeParserTestBase
    {
        [Fact]
        public void ParseInheritsStatementMarksInheritsSpanAsCanGrowIfMissingTrailingSpace()
        {
            ParseBlockTest("inherits",
                new DirectiveBlock(new DirectiveChunkGenerator(CSharpCodeParser.InheritsDirectiveDescriptor),
                    Factory.MetaCode("inherits").Accepts(AcceptedCharactersInternal.None)),
                new RazorError(
                    LegacyResources.FormatUnexpectedEOFAfterDirective(CSharpCodeParser.InheritsDirectiveDescriptor.Name, "type"),
                    new SourceLocation(8, 0, 8), 1));
        }

        [Fact]
        public void InheritsBlockAcceptsMultipleGenericArguments()
        {
            ParseBlockTest("inherits Foo.Bar<Biz<Qux>, string, int>.Baz",
                new DirectiveBlock(new DirectiveChunkGenerator(CSharpCodeParser.InheritsDirectiveDescriptor),
<<<<<<< HEAD
                    Factory.MetaCode("inherits").Accepts(AcceptedCharactersInternal.None),
                    Factory.Span(SpanKindInternal.Code, " ", CSharpSymbolType.WhiteSpace).Accepts(AcceptedCharactersInternal.WhiteSpace),
                    Factory.Span(SpanKindInternal.Code, "Foo.Bar<Biz<Qux>, string, int>.Baz", markup: false)
                        .Accepts(AcceptedCharactersInternal.NonWhiteSpace)
                        .With(new DirectiveTokenChunkGenerator(CSharpCodeParser.InheritsDirectiveDescriptor.Tokens.First()))));
=======
                    Factory.MetaCode("inherits").Accepts(AcceptedCharacters.None),
                    Factory.Span(SpanKind.Code, " ", CSharpSymbolType.WhiteSpace).Accepts(AcceptedCharacters.WhiteSpace),
                    Factory.Span(SpanKind.Code, "Foo.Bar<Biz<Qux>, string, int>.Baz", markup: false).AsDirectiveToken(CSharpCodeParser.InheritsDirectiveDescriptor.Tokens[0])));
>>>>>>> 1f32a832
        }

        [Fact]
        public void InheritsBlockOutputsErrorIfInheritsNotFollowedByTypeButAcceptsEntireLineAsCode()
        {
            ParseBlockTest("inherits                " + Environment.NewLine + "foo",
                new DirectiveBlock(new DirectiveChunkGenerator(CSharpCodeParser.InheritsDirectiveDescriptor),
                    Factory.MetaCode("inherits").Accepts(AcceptedCharactersInternal.None),
                    Factory.Span(SpanKindInternal.Code, "                ", CSharpSymbolType.WhiteSpace).Accepts(AcceptedCharactersInternal.WhiteSpace)),
                new RazorError(LegacyResources.FormatDirectiveExpectsTypeName(CSharpCodeParser.InheritsDirectiveDescriptor.Name), 24, 0, 24, Environment.NewLine.Length));
        }

        [Fact]
        public void NamespaceImportInsideCodeBlockCausesError()
        {
            ParseBlockTest("{ using Foo.Bar.Baz; var foo = bar; }",
                           new StatementBlock(
                               Factory.MetaCode("{").Accepts(AcceptedCharactersInternal.None),
                               Factory.Code(" using Foo.Bar.Baz; var foo = bar; ")
                                   .AsStatement()
                                   .AutoCompleteWith(autoCompleteString: null),
                               Factory.MetaCode("}").Accepts(AcceptedCharactersInternal.None)
                               ),
                           new RazorError(
                               LegacyResources.ParseError_NamespaceImportAndTypeAlias_Cannot_Exist_Within_CodeBlock,
                               new SourceLocation(2, 0, 2),
                               length: 5));
        }

        [Fact]
        public void TypeAliasInsideCodeBlockIsNotHandledSpecially()
        {
            ParseBlockTest("{ using Foo = Bar.Baz; var foo = bar; }",
                           new StatementBlock(
                               Factory.MetaCode("{").Accepts(AcceptedCharactersInternal.None),
                               Factory.Code(" using Foo = Bar.Baz; var foo = bar; ")
                                   .AsStatement()
                                   .AutoCompleteWith(autoCompleteString: null),
                               Factory.MetaCode("}").Accepts(AcceptedCharactersInternal.None)
                               ),
                           new RazorError(
                               LegacyResources.ParseError_NamespaceImportAndTypeAlias_Cannot_Exist_Within_CodeBlock,
                               new SourceLocation(2, 0, 2),
                               length: 5));
        }

        [Fact]
        public void Plan9FunctionsKeywordInsideCodeBlockIsNotHandledSpecially()
        {
            ParseBlockTest("{ functions Foo; }",
                           new StatementBlock(
                               Factory.MetaCode("{").Accepts(AcceptedCharactersInternal.None),
                               Factory.Code(" functions Foo; ")
                                   .AsStatement()
                                   .AutoCompleteWith(autoCompleteString: null),
                               Factory.MetaCode("}").Accepts(AcceptedCharactersInternal.None)
                               ));
        }

        [Fact]
        public void NonKeywordStatementInCodeBlockIsHandledCorrectly()
        {
            ParseBlockTest("{" + Environment.NewLine
                         + "    List<dynamic> photos = gallery.Photo.ToList();" + Environment.NewLine
                         + "}",
                           new StatementBlock(
                               Factory.MetaCode("{").Accepts(AcceptedCharactersInternal.None),
                               Factory.Code($"{Environment.NewLine}    List<dynamic> photos = gallery.Photo.ToList();{Environment.NewLine}")
                                   .AsStatement()
                                   .AutoCompleteWith(autoCompleteString: null),
                               Factory.MetaCode("}").Accepts(AcceptedCharactersInternal.None)
                               ));
        }

        [Fact]
        public void ParseBlockBalancesBracesOutsideStringsIfFirstCharacterIsBraceAndReturnsSpanOfTypeCode()
        {
            // Arrange
            const string code = "foo\"b}ar\" if(condition) { string.Format(\"{0}\"); } ";

            // Act/Assert
            ParseBlockTest("{" + code + "}",
                           new StatementBlock(
                               Factory.MetaCode("{").Accepts(AcceptedCharactersInternal.None),
                               Factory.Code(code)
                                   .AsStatement()
                                   .AutoCompleteWith(autoCompleteString: null),
                               Factory.MetaCode("}").Accepts(AcceptedCharactersInternal.None)
                               ));
        }

        [Fact]
        public void ParseBlockBalancesParensOutsideStringsIfFirstCharacterIsParenAndReturnsSpanOfTypeExpression()
        {
            // Arrange
            const string code = "foo\"b)ar\" if(condition) { string.Format(\"{0}\"); } ";

            // Act/Assert
            ParseBlockTest("(" + code + ")",
                           new ExpressionBlock(
                               Factory.MetaCode("(").Accepts(AcceptedCharactersInternal.None),
                               Factory.Code(code).AsExpression(),
                               Factory.MetaCode(")").Accepts(AcceptedCharactersInternal.None)
                               ));
        }

        [Fact]
        public void ParseBlockBalancesBracesAndOutputsContentAsClassLevelCodeSpanIfFirstIdentifierIsFunctionsKeyword()
        {
            const string code = " foo(); \"bar}baz\" ";
            ParseBlockTest("functions {" + code + "} zoop",
                new DirectiveBlock(new DirectiveChunkGenerator(CSharpCodeParser.FunctionsDirectiveDescriptor),
                    Factory.MetaCode("functions").Accepts(AcceptedCharactersInternal.None),
                    Factory.Span(SpanKindInternal.Markup, " ", CSharpSymbolType.WhiteSpace).Accepts(AcceptedCharactersInternal.AllWhiteSpace),
                    Factory.MetaCode("{").AutoCompleteWith(null, atEndOfSpan: true).Accepts(AcceptedCharactersInternal.None),
                    Factory.Code(code).AsStatement(),
                    Factory.MetaCode("}").Accepts(AcceptedCharactersInternal.None)));
        }

        [Fact]
        public void ParseBlockDoesNoErrorRecoveryForFunctionsBlock()
        {
            ParseBlockTest("functions { { { { { } zoop",
                new DirectiveBlock(new DirectiveChunkGenerator(CSharpCodeParser.FunctionsDirectiveDescriptor),
                    Factory.MetaCode("functions").Accepts(AcceptedCharactersInternal.None),
                    Factory.Span(SpanKindInternal.Markup, " ", CSharpSymbolType.WhiteSpace).Accepts(AcceptedCharactersInternal.AllWhiteSpace),
                    Factory.MetaCode("{").AutoCompleteWith("}", atEndOfSpan: true).Accepts(AcceptedCharactersInternal.None),
                    Factory.Code(" { { { { } zoop").AsStatement()),
                new RazorError(
                    LegacyResources.FormatParseError_Expected_EndOfBlock_Before_EOF("functions", "}", "{"),
                    new SourceLocation(10, 0, 10),
                    length: 1));
        }

        [Fact]
        public void ParseBlockIgnoresFunctionsUnlessAllLowerCase()
        {
            ParseBlockTest("Functions { foo() }",
                           new ExpressionBlock(
                               Factory.Code("Functions")
                                   .AsImplicitExpression(CSharpCodeParser.DefaultKeywords)
                                   .Accepts(AcceptedCharactersInternal.NonWhiteSpace)));
        }

        [Fact]
        public void ParseBlockIgnoresSingleSlashAtStart()
        {
            ParseBlockTest("@/ foo",
                           new ExpressionBlock(
                               Factory.CodeTransition(),
                               Factory.EmptyCSharp()
                                   .AsImplicitExpression(CSharpCodeParser.DefaultKeywords)
                                   .Accepts(AcceptedCharactersInternal.NonWhiteSpace)),
                           new RazorError(
                               LegacyResources.FormatParseError_Unexpected_Character_At_Start_Of_CodeBlock_CS("/"),
                               new SourceLocation(1, 0, 1),
                               length: 1));
        }

        [Fact]
        public void ParseBlockTerminatesSingleLineCommentAtEndOfLine()
        {
            ParseBlockTest("if(!false) {" + Environment.NewLine
                         + "    // Foo" + Environment.NewLine
                         + "\t<p>A real tag!</p>" + Environment.NewLine
                         + "}",
                           new StatementBlock(
                               Factory.Code($"if(!false) {{{Environment.NewLine}    // Foo{Environment.NewLine}").AsStatement(),
                               new MarkupBlock(
                                   Factory.Markup("\t"),
                                   new MarkupTagBlock(
                                       Factory.Markup("<p>").Accepts(AcceptedCharactersInternal.None)),
                                   Factory.Markup("A real tag!"),
                                   new MarkupTagBlock(
                                       Factory.Markup("</p>").Accepts(AcceptedCharactersInternal.None)),
                                   Factory.Markup(Environment.NewLine).Accepts(AcceptedCharactersInternal.None)),
                               Factory.Code("}").AsStatement()
                               ));
        }
    }
}<|MERGE_RESOLUTION|>--- conflicted
+++ resolved
@@ -25,17 +25,9 @@
         {
             ParseBlockTest("inherits Foo.Bar<Biz<Qux>, string, int>.Baz",
                 new DirectiveBlock(new DirectiveChunkGenerator(CSharpCodeParser.InheritsDirectiveDescriptor),
-<<<<<<< HEAD
                     Factory.MetaCode("inherits").Accepts(AcceptedCharactersInternal.None),
                     Factory.Span(SpanKindInternal.Code, " ", CSharpSymbolType.WhiteSpace).Accepts(AcceptedCharactersInternal.WhiteSpace),
-                    Factory.Span(SpanKindInternal.Code, "Foo.Bar<Biz<Qux>, string, int>.Baz", markup: false)
-                        .Accepts(AcceptedCharactersInternal.NonWhiteSpace)
-                        .With(new DirectiveTokenChunkGenerator(CSharpCodeParser.InheritsDirectiveDescriptor.Tokens.First()))));
-=======
-                    Factory.MetaCode("inherits").Accepts(AcceptedCharacters.None),
-                    Factory.Span(SpanKind.Code, " ", CSharpSymbolType.WhiteSpace).Accepts(AcceptedCharacters.WhiteSpace),
-                    Factory.Span(SpanKind.Code, "Foo.Bar<Biz<Qux>, string, int>.Baz", markup: false).AsDirectiveToken(CSharpCodeParser.InheritsDirectiveDescriptor.Tokens[0])));
->>>>>>> 1f32a832
+                    Factory.Span(SpanKindInternal.Code, "Foo.Bar<Biz<Qux>, string, int>.Baz", markup: false).AsDirectiveToken(CSharpCodeParser.InheritsDirectiveDescriptor.Tokens[0])));
         }
 
         [Fact]
